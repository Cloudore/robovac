"""Tests for the RoboVac vacuum entity."""

import base64
import json

import pytest
from unittest.mock import patch

from homeassistant.components.vacuum import VacuumActivity
from custom_components.robovac.const import CONF_ROOM_NAMES
from custom_components.robovac.vacuum import RoboVacEntity
from custom_components.robovac.vacuums.base import TuyaCodes


@pytest.mark.asyncio
async def test_activity_property_none(mock_robovac, mock_vacuum_data):
    """Test activity property returns None when tuya_state is None."""
    # Arrange
    with patch("custom_components.robovac.vacuum.RoboVac", return_value=mock_robovac):
        entity = RoboVacEntity(mock_vacuum_data)
        entity.tuya_state = None

        # Act
        result = entity.activity

        # Assert
        assert result is None


@pytest.mark.asyncio
async def test_activity_property_error(mock_robovac, mock_vacuum_data):
    """Test activity property returns ERROR when error_code is set."""
    # Arrange
    with patch("custom_components.robovac.vacuum.RoboVac", return_value=mock_robovac):
        entity = RoboVacEntity(mock_vacuum_data)
        entity.tuya_state = "Cleaning"
        entity.error_code = "E001"

        # Act
        result = entity.activity

        # Assert
        assert result == VacuumActivity.ERROR


@pytest.mark.asyncio
async def test_activity_property_docked(mock_robovac, mock_vacuum_data):
    """Test activity property returns DOCKED when state is Charging or completed."""
    # Arrange
    with patch("custom_components.robovac.vacuum.RoboVac", return_value=mock_robovac):
        entity = RoboVacEntity(mock_vacuum_data)

        # Test for "Charging" state
        entity.tuya_state = "Charging"
        entity.error_code = 0

        # Act
        result = entity.activity

        # Assert
        assert result == VacuumActivity.DOCKED

        # Test for "completed" state
        entity.tuya_state = "completed"

        # Act
        result = entity.activity

        # Assert
        assert result == VacuumActivity.DOCKED


@pytest.mark.asyncio
async def test_activity_property_drying_mop(mock_robovac, mock_vacuum_data):
    """Test activity property returns DOCKED when state is Drying Mop."""
    mock_robovac.getRoboVacActivityMapping.return_value = {
        "Drying Mop": VacuumActivity.DOCKED
    }

    with patch("custom_components.robovac.vacuum.RoboVac", return_value=mock_robovac):
        entity = RoboVacEntity(mock_vacuum_data)
        entity.tuya_state = "Drying Mop"

        result = entity.activity

        assert result == VacuumActivity.DOCKED


@pytest.mark.asyncio
async def test_activity_property_returning(mock_robovac, mock_vacuum_data):
    """Test activity property returns RETURNING when state is Recharge."""
    # Arrange
    with patch("custom_components.robovac.vacuum.RoboVac", return_value=mock_robovac):
        entity = RoboVacEntity(mock_vacuum_data)
        entity.tuya_state = "Recharge"
        entity.error_code = 0

        # Act
        result = entity.activity

        # Assert
        assert result == VacuumActivity.RETURNING


@pytest.mark.asyncio
async def test_activity_property_idle(mock_robovac, mock_vacuum_data):
    """Test activity property returns IDLE when state is Sleeping or standby."""
    # Arrange
    with patch("custom_components.robovac.vacuum.RoboVac", return_value=mock_robovac):
        entity = RoboVacEntity(mock_vacuum_data)
        entity.error_code = 0

        # Test for "Sleeping" state
        entity.tuya_state = "Sleeping"

        # Act
        result = entity.activity

        # Assert
        assert result == VacuumActivity.IDLE

        # Test for "standby" state
        entity.tuya_state = "standby"

        # Act
        result = entity.activity

        # Assert
        assert result == VacuumActivity.IDLE


@pytest.mark.asyncio
async def test_activity_property_paused(mock_robovac, mock_vacuum_data):
    """Test activity property returns PAUSED when state is Paused."""
    # Arrange
    with patch("custom_components.robovac.vacuum.RoboVac", return_value=mock_robovac):
        entity = RoboVacEntity(mock_vacuum_data)
        entity.tuya_state = "Paused"
        entity.error_code = 0

        # Act
        result = entity.activity

        # Assert
        assert result == VacuumActivity.PAUSED


@pytest.mark.asyncio
async def test_activity_property_cleaning(mock_robovac, mock_vacuum_data):
    """Test activity property returns CLEANING for other states."""
    # Arrange
    with patch("custom_components.robovac.vacuum.RoboVac", return_value=mock_robovac):
        entity = RoboVacEntity(mock_vacuum_data)
        entity.tuya_state = "Cleaning"
        entity.error_code = 0

        # Act
        result = entity.activity

        # Assert
        assert result == VacuumActivity.CLEANING


@pytest.mark.asyncio
async def test_update_entity_values(mock_robovac, mock_vacuum_data):
    """Test update_entity_values correctly sets entity attributes."""
    # Arrange
    mock_robovac._dps = {
        TuyaCodes.BATTERY_LEVEL: 75,
        TuyaCodes.STATUS: "Cleaning",
        TuyaCodes.ERROR_CODE: 0,
        TuyaCodes.MODE: "auto",
        TuyaCodes.FAN_SPEED: "Standard",
    }

    with patch("custom_components.robovac.vacuum.RoboVac", return_value=mock_robovac):
        entity = RoboVacEntity(mock_vacuum_data)

        # Act
        entity.update_entity_values()

        # Assert
        assert entity._attr_battery_level == 75
        assert entity.tuya_state == "Cleaning"
        assert entity.error_code == 0
        assert entity._attr_mode == "auto"
        assert entity._attr_fan_speed == "Standard"


@pytest.mark.asyncio
async def test_fan_speed_formatting(mock_robovac, mock_vacuum_data):
    """Test fan speed formatting in update_entity_values."""
    # Arrange
    test_cases = [
        ("No_suction", "No Suction"),
        ("Boost_IQ", "Boost IQ"),
        ("Quiet", "Pure"),
        ("Standard", "Standard"),  # No change
    ]

    with patch("custom_components.robovac.vacuum.RoboVac", return_value=mock_robovac):
        entity = RoboVacEntity(mock_vacuum_data)

        for input_speed, expected_output in test_cases:
            # Setup
            mock_robovac._dps = {TuyaCodes.FAN_SPEED: input_speed}

            # Act
            entity.update_entity_values()

            # Assert
            assert (
                entity._attr_fan_speed == expected_output
            ), f"Failed for input: {input_speed}"


@pytest.mark.asyncio
async def test_update_entity_values_decodes_room_names(mock_robovac, mock_vacuum_data):
    """Room metadata embedded in the room clean DPS is decoded into labels."""

    mock_robovac.getDpsCodes.return_value = {"ROOM_CLEAN": "168"}
    room_payload = base64.b64encode(
        json.dumps(
            {
                "method": "syncMultiMapRoomList",
                "data": {
                    "rooms": [
                        {"roomId": 1, "roomName": "Kitchen"},
                        {"roomId": 3, "label": "Bedroom"},
                        {"roomId": "uuid-4", "name": "Office"},
                    ]
                },
            }
        ).encode("utf-8")
    ).decode("utf-8")
    mock_robovac._dps = {"168": room_payload}

    with patch("custom_components.robovac.vacuum.RoboVac", return_value=mock_robovac):
        entity = RoboVacEntity(mock_vacuum_data)
        entity.update_entity_values()

    assert entity._attr_room_names is not None
    assert entity._attr_room_names["1"]["label"] == "Kitchen"
    assert entity._attr_room_names["1"]["device_label"] == "Kitchen"
    assert entity._attr_room_names["1"]["source"] == "device"
    assert entity._attr_room_names["1"]["key"] == "1"
    assert entity._attr_room_names["3"]["label"] == "Bedroom"
    assert entity._attr_room_names["3"]["source"] == "device"
    assert entity._attr_room_names["uuid-4"]["label"] == "Office"
    assert entity._attr_room_names["uuid-4"]["source"] == "device"


@pytest.mark.asyncio
async def test_room_name_overrides_take_precedence(mock_robovac, mock_vacuum_data):
    """Configured overrides replace discovered room labels."""

    mock_vacuum_data[CONF_ROOM_NAMES] = {"3": "Guest Room"}
    mock_robovac.getDpsCodes.return_value = {"ROOM_CLEAN": "168"}
    room_payload = base64.b64encode(
        json.dumps(
            {
                "method": "syncMultiMapRoomList",
                "data": {"rooms": [{"roomId": 3, "roomName": "Bedroom"}]},
            }
        ).encode("utf-8")
    ).decode("utf-8")
    mock_robovac._dps = {"168": room_payload}

    with patch("custom_components.robovac.vacuum.RoboVac", return_value=mock_robovac):
        entity = RoboVacEntity(mock_vacuum_data)
        entity.update_entity_values()

    assert entity._attr_room_names is not None
    assert entity._attr_room_names["3"]["label"] == "Guest Room"
<<<<<<< HEAD
    assert entity._attr_room_names["3"]["device_label"] == "Bedroom"
    assert entity._attr_room_names["3"]["source"] == "user"


@pytest.mark.asyncio
async def test_extra_state_attributes_include_room_names(
    mock_robovac, mock_vacuum_data
) -> None:
    """Room metadata is exposed via extra state attributes for other platforms."""

    mock_robovac.getDpsCodes.return_value = {"ROOM_CLEAN": "168"}

    with patch("custom_components.robovac.vacuum.RoboVac", return_value=mock_robovac):
        entity = RoboVacEntity(mock_vacuum_data)

    entity._room_name_registry["1"] = {
        "id": 1,
        "key": "1",
        "label": "Living Room",
        "room_name": "Living Room",
        "source": "device",
    }
    entity._refresh_room_names_attr()

    attributes = entity.extra_state_attributes
    assert "room_names" in attributes
    assert attributes["room_names"]["1"]["label"] == "Living Room"
    assert attributes["room_names"]["1"]["source"] == "device"


@pytest.mark.asyncio
async def test_capability_attributes_expose_rooms(
    mock_robovac, mock_vacuum_data
) -> None:
    """Capability attributes include room metadata for Matter bridging."""

    mock_robovac.getDpsCodes.return_value = {"ROOM_CLEAN": "168"}

    with patch("custom_components.robovac.vacuum.RoboVac", return_value=mock_robovac):
        entity = RoboVacEntity(mock_vacuum_data)

    entity._room_name_registry["1"] = {
        "id": 1,
        "key": "1",
        "label": "Living Room",
        "room_name": "Living Room",
        "source": "device",
    }
    entity._room_name_registry["uuid"] = {
        "id": "uuid",
        "key": "uuid",
        "label": "Office",
        "room_name": "Office",
        "source": "device",
    }
    entity._refresh_room_names_attr()

    capabilities = entity.capability_attributes
    assert capabilities is not None
    assert "robot_vacuum" in capabilities
    rooms = capabilities["robot_vacuum"]["rooms"]
    assert isinstance(rooms, list)
    assert any(room["id"] == 1 and room["name"] == "Living Room" for room in rooms)
    assert any(room["id"] == "uuid" and room["name"] == "Office" for room in rooms)
=======


@pytest.mark.asyncio
async def test_known_room_payload_mapping(mock_robovac, mock_vacuum_data):
    """Non-JSON room payloads map to known room labels when recognised."""

    mock_robovac.getDpsCodes.return_value = {"ROOM_CLEAN": "168"}
    mock_robovac._dps = {
        "168": "KAomCgIIZBIDCI4CGgMIjgIiAghkKgIIZDIDCJ4BoAG4x7Lu/9HAuhg=",
    }

    with patch("custom_components.robovac.vacuum.RoboVac", return_value=mock_robovac):
        entity = RoboVacEntity(mock_vacuum_data)
        entity.update_entity_values()

    assert entity._attr_room_names is not None
    assert entity._attr_room_names["100"]["label"] == "Living Room"
>>>>>>> 00e87526
<|MERGE_RESOLUTION|>--- conflicted
+++ resolved
@@ -272,72 +272,6 @@
 
     assert entity._attr_room_names is not None
     assert entity._attr_room_names["3"]["label"] == "Guest Room"
-<<<<<<< HEAD
-    assert entity._attr_room_names["3"]["device_label"] == "Bedroom"
-    assert entity._attr_room_names["3"]["source"] == "user"
-
-
-@pytest.mark.asyncio
-async def test_extra_state_attributes_include_room_names(
-    mock_robovac, mock_vacuum_data
-) -> None:
-    """Room metadata is exposed via extra state attributes for other platforms."""
-
-    mock_robovac.getDpsCodes.return_value = {"ROOM_CLEAN": "168"}
-
-    with patch("custom_components.robovac.vacuum.RoboVac", return_value=mock_robovac):
-        entity = RoboVacEntity(mock_vacuum_data)
-
-    entity._room_name_registry["1"] = {
-        "id": 1,
-        "key": "1",
-        "label": "Living Room",
-        "room_name": "Living Room",
-        "source": "device",
-    }
-    entity._refresh_room_names_attr()
-
-    attributes = entity.extra_state_attributes
-    assert "room_names" in attributes
-    assert attributes["room_names"]["1"]["label"] == "Living Room"
-    assert attributes["room_names"]["1"]["source"] == "device"
-
-
-@pytest.mark.asyncio
-async def test_capability_attributes_expose_rooms(
-    mock_robovac, mock_vacuum_data
-) -> None:
-    """Capability attributes include room metadata for Matter bridging."""
-
-    mock_robovac.getDpsCodes.return_value = {"ROOM_CLEAN": "168"}
-
-    with patch("custom_components.robovac.vacuum.RoboVac", return_value=mock_robovac):
-        entity = RoboVacEntity(mock_vacuum_data)
-
-    entity._room_name_registry["1"] = {
-        "id": 1,
-        "key": "1",
-        "label": "Living Room",
-        "room_name": "Living Room",
-        "source": "device",
-    }
-    entity._room_name_registry["uuid"] = {
-        "id": "uuid",
-        "key": "uuid",
-        "label": "Office",
-        "room_name": "Office",
-        "source": "device",
-    }
-    entity._refresh_room_names_attr()
-
-    capabilities = entity.capability_attributes
-    assert capabilities is not None
-    assert "robot_vacuum" in capabilities
-    rooms = capabilities["robot_vacuum"]["rooms"]
-    assert isinstance(rooms, list)
-    assert any(room["id"] == 1 and room["name"] == "Living Room" for room in rooms)
-    assert any(room["id"] == "uuid" and room["name"] == "Office" for room in rooms)
-=======
 
 
 @pytest.mark.asyncio
@@ -354,5 +288,4 @@
         entity.update_entity_values()
 
     assert entity._attr_room_names is not None
-    assert entity._attr_room_names["100"]["label"] == "Living Room"
->>>>>>> 00e87526
+    assert entity._attr_room_names["100"]["label"] == "Living Room"