--- conflicted
+++ resolved
@@ -424,12 +424,6 @@
             data["room_names"] = {
                 key: dict(value) for key, value in self._attr_room_names.items()
             }
-<<<<<<< HEAD
-=======
-        robot_capabilities = self._robot_vacuum_capabilities()
-        if robot_capabilities:
-            data["robot_vacuum"] = robot_capabilities
->>>>>>> 922c6958
         if self.mode:
             data[ATTR_MODE] = self.mode
 
@@ -1130,138 +1124,6 @@
 
         if previous != self._attr_room_names:
             self._notify_room_name_listeners()
-<<<<<<< HEAD
-=======
-            if self.hass is not None:
-                self.async_write_ha_state()
-
-    async def _restore_cached_room_names(self) -> None:
-        """Restore cached room metadata from the previous state."""
-
-        if self.hass is None:
-            return
-
-        last_state = await self.async_get_last_state()
-        if last_state is None:
-            return
-
-        restored_entries: dict[str, dict[str, Any]] = {}
-
-        stored_room_names = last_state.attributes.get("room_names")
-        if isinstance(stored_room_names, dict):
-            for key, value in stored_room_names.items():
-                normalized = self._deserialize_room_cache_entry(key, value)
-                if normalized is None:
-                    continue
-                entry_key, entry = normalized
-                restored_entries[entry_key] = entry
-
-        robot_metadata = last_state.attributes.get("robot_vacuum")
-        if isinstance(robot_metadata, dict):
-            rooms = robot_metadata.get("rooms")
-            if isinstance(rooms, list):
-                for value in rooms:
-                    normalized = self._deserialize_room_cache_entry(
-                        value.get("key", value.get("id")), value
-                    )
-                    if normalized is None:
-                        continue
-                    entry_key, entry = normalized
-                    restored_entries.setdefault(entry_key, entry)
-
-        if not restored_entries:
-            return
-
-        updated = False
-        for key, entry in restored_entries.items():
-            existing = self._room_name_registry.get(key)
-            if existing and existing.get("source") == ROOM_NAME_SOURCE_USER:
-                continue
-
-            combined = dict(existing) if isinstance(existing, dict) else {}
-            combined.update(entry)
-            if combined != existing:
-                self._room_name_registry[key] = combined
-                updated = True
-
-        if not updated:
-            return
-
-        self._apply_room_name_overrides()
-        self._refresh_room_names_attr()
-
-    def _robot_vacuum_capabilities(self) -> dict[str, Any] | None:
-        """Build capability metadata describing discovered rooms."""
-
-        if not self._attr_room_names:
-            return None
-
-        rooms: list[dict[str, Any]] = []
-        seen_identifiers: set[str] = set()
-
-        for key, value in self._attr_room_names.items():
-            identifier = value.get("id")
-            if identifier is None:
-                identifier = self._coerce_room_identifier(key)
-            if identifier is None:
-                continue
-
-            identifier_key = str(identifier)
-            if identifier_key in seen_identifiers:
-                continue
-            seen_identifiers.add(identifier_key)
-
-            name: Any = (
-                value.get("room_name")
-                or value.get("label")
-                or value.get("device_label")
-                or identifier_key
-            )
-            if not isinstance(name, str):
-                name = str(name)
-
-            room_entry: dict[str, Any] = {
-                "id": identifier,
-                "name": name,
-                "key": value.get("key", key),
-            }
-
-            if (source := value.get("source")):
-                room_entry["source"] = source
-            if (device_label := value.get("device_label")):
-                room_entry["device_label"] = device_label
-
-            rooms.append(room_entry)
-
-        if not rooms:
-            return None
-
-        rooms.sort(
-            key=lambda item: (
-                str(item["name"]).casefold(),
-                str(item["id"]),
-            )
-        )
-        return {"rooms": rooms}
-
-    @property
-    def capability_attributes(self) -> dict[str, Any] | None:
-        """Return capability attributes including robot vacuum metadata."""
-
-        base_attrs = super().capability_attributes
-        robot_capabilities = self._robot_vacuum_capabilities()
-
-        if not robot_capabilities:
-            return base_attrs
-
-        if base_attrs:
-            combined: dict[str, Any] = dict(base_attrs)
-        else:
-            combined = {}
-
-        combined["robot_vacuum"] = robot_capabilities
-        return combined
->>>>>>> 922c6958
 
     def _update_room_names(self) -> None:
         """Decode any room metadata embedded in the room clean DPS payload."""
