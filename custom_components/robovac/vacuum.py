--- conflicted
+++ resolved
@@ -1130,37 +1130,6 @@
             for identifier, label in known_mapping.items():
                 self._store_room_name(identifier, label)
             updated = True
-<<<<<<< HEAD
-
-        try:
-            decoded = base64.b64decode(payload)
-        except (binascii.Error, ValueError):
-            if updated:
-                try:
-                    self._apply_room_name_overrides()
-                    self._refresh_room_names_attr()
-                except Exception:  # pragma: no cover - defensive guard
-                    _LOGGER.exception("Failed to finalize room name update")
-            return
-
-        binary_updated = False
-
-        def finalize_if_updated() -> None:
-            if updated or binary_updated:
-                try:
-                    self._apply_room_name_overrides()
-                    self._refresh_room_names_attr()
-                except Exception:  # pragma: no cover - defensive guard
-                    _LOGGER.exception("Failed to finalize room name update")
-
-        try:
-            decoded_text = decoded.decode("utf-8")
-        except UnicodeDecodeError:
-            binary_updated = self._decode_binary_room_payload(decoded)
-            finalize_if_updated()
-            return
-=======
->>>>>>> 6d7b51df
 
         decoded: bytes | None = None
         try:
@@ -1188,9 +1157,6 @@
                     message.get("data") if isinstance(message.get("data"), dict) else None
                 )
 
-<<<<<<< HEAD
-        finalize_if_updated()
-=======
                 candidate_lists: list[list[Any]] = []
                 for container in filter(None, [data, message]):
                     if not isinstance(container, dict):
@@ -1257,7 +1223,6 @@
                 self._refresh_room_names_attr()
             except Exception:  # pragma: no cover - defensive guard
                 _LOGGER.exception("Failed to finalize room name update")
->>>>>>> 6d7b51df
 
     async def async_locate(self, **kwargs: Any) -> None:
         """Locate the vacuum cleaner.
