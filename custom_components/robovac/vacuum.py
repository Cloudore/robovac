# Copyright 2022 Brendan McCluskey
#
# Licensed under the Apache License, Version 2.0 (the "License");
# you may not use this file except in compliance with the License.
# You may obtain a copy of the License at
#
#    https://www.apache.org/licenses/LICENSE-2.0
#
# Unless required by applicable law or agreed to in writing, software
# distributed under the License is distributed on an "AS IS" BASIS,
# WITHOUT WARRANTIES OR CONDITIONS OF ANY KIND, either express or implied.
# See the License for the specific language governing permissions and
# limitations under the License.

"""Eufy Robovac vacuum platform.

This module provides the vacuum entity integration for Eufy Robovac devices.
"""
from __future__ import annotations
import ast
import asyncio
import base64
import binascii
from datetime import timedelta
from enum import StrEnum
import json
import logging
import time
<<<<<<< HEAD
from typing import Any, Callable, Iterable
=======
from typing import Any, Callable, List, Tuple
>>>>>>> b6935670

from homeassistant.components.vacuum import (
    StateVacuumEntity,
    VacuumActivity,
    VacuumEntityFeature,
)
from homeassistant.config_entries import ConfigEntry
from homeassistant.const import (
    CONF_ACCESS_TOKEN,
    CONF_DESCRIPTION,
    CONF_ID,
    CONF_IP_ADDRESS,
    CONF_MAC,
    CONF_MODEL,
    CONF_NAME,
)
from homeassistant.core import HomeAssistant
from homeassistant.helpers.device_registry import CONNECTION_NETWORK_MAC
from homeassistant.helpers.entity import DeviceInfo
from homeassistant.helpers.restore_state import RestoreEntity
from homeassistant.helpers.entity_platform import AddEntitiesCallback

from .const import CONF_ROOM_NAMES, CONF_VACS, DOMAIN, PING_RATE, REFRESH_RATE, TIMEOUT
from .errors import getErrorMessage
from .vacuums.base import (
    RobovacCommand,
    RoboVacEntityFeature,
    TuyaCodes,
    TUYA_CONSUMABLES_CODES,
)
from .robovac import ModelNotSupportedException, RoboVac
from .tuyalocalapi import TuyaException
# Known ROOM_CLEAN payload matching is handled in ``room_payload`` so the logic
# can be reused by other modules without importing the Home Assistant entity.
from .room_payload import (
    decode_binary_room_list,
    lookup_known_room_clean_payload,
)



# Base64 encoded ROOM_CLEAN payloads observed to map to specific rooms.
# The values are tuples of ``(identifier, label)`` entries.
KNOWN_ROOM_CLEAN_PAYLOADS: dict[str, list[tuple[int | str, str]]] = {
    # Payload observed to contain a single room with identifier 100 but without
    # an embedded friendly name. The device reports the room as the living room.
    "KAomCgIIZBIDCI4CGgMIjgIiAghkKgIIZDIDCJ4BoAG4x7Lu/9HAuhg=": [
        (100, "Living Room")
    ],
}

ATTR_BATTERY_ICON = "battery_icon"
ATTR_ERROR = "error"
ATTR_FAN_SPEED = "fan_speed"
ATTR_FAN_SPEED_LIST = "fan_speed_list"
ATTR_STATUS = "status"
ATTR_ERROR_CODE = "error_code"
ATTR_MODEL_CODE = "model_code"
ATTR_CLEANING_AREA = "cleaning_area"
ATTR_CLEANING_TIME = "cleaning_time"
ATTR_AUTO_RETURN = "auto_return"
ATTR_DO_NOT_DISTURB = "do_not_disturb"
ATTR_BOOST_IQ = "boost_iq"
ATTR_CONSUMABLES = "consumables"
ATTR_MODE = "mode"

_LOGGER = logging.getLogger(__name__)
SCAN_INTERVAL = timedelta(seconds=REFRESH_RATE)
UPDATE_RETRIES = 3


async def async_setup_entry(
    hass: HomeAssistant,
    config_entry: ConfigEntry,
    async_add_entities: AddEntitiesCallback,
) -> None:
    """Initialize my test integration 2 config entry."""
    vacuums = config_entry.data[CONF_VACS]
    for item in vacuums:
        item = vacuums[item]
        entity = RoboVacEntity(item)
        hass.data[DOMAIN][CONF_VACS][item[CONF_ID]] = entity
        async_add_entities([entity])


class RoboVacEntity(RestoreEntity, StateVacuumEntity):
    """Home Assistant vacuum entity for Tuya-based robotic vacuum cleaners.

    This class implements the Home Assistant VacuumEntity interface for controlling
    and monitoring Tuya-based robotic vacuum cleaners. It provides support for
    standard vacuum operations like start/stop/pause, cleaning modes, fan speeds,
    and status reporting.

    The entity automatically maps device-specific values to Home Assistant standards
    and handles model-specific features and command mappings.
    """

    _attr_should_poll = True

    _attr_access_token: str | None = None
    _attr_ip_address: str | None = None
    _attr_model_code: str | None = None
    _attr_cleaning_area: str | None = None
    _attr_cleaning_time: str | None = None
    _attr_auto_return: str | None = None
    _attr_do_not_disturb: str | None = None
    _attr_boost_iq: str | None = None
    _attr_consumables: str | None = None
    _attr_mode: str | None = None
    _attr_robovac_supported: int | None = None
    _attr_activity_mapping: dict[str, VacuumActivity] | None = None
    _attr_error_code: int | str | None = None
    _attr_tuya_state: int | str | None = None

    @property
    def robovac_supported(self) -> int | None:
        """Return the supported features of the vacuum cleaner."""
        return self._attr_robovac_supported

    @property
    def activity_mapping(self) -> dict[str, VacuumActivity] | None:
        """Return the mapping of statuses to Home Assistant VacuumActivity."""
        return self._attr_activity_mapping

    @property
    def mode(self) -> str | None:
        """Return the cleaning mode of the vacuum cleaner."""
        return self._attr_mode

    @property
    def consumables(self) -> str | None:
        """Return the consumables status of the vacuum cleaner."""
        return self._attr_consumables

    @property
    def cleaning_area(self) -> str | None:
        """Return the cleaning area of the vacuum cleaner."""
        return self._attr_cleaning_area

    @property
    def cleaning_time(self) -> str | None:
        """Return the cleaning time of the vacuum cleaner."""
        return self._attr_cleaning_time

    @property
    def auto_return(self) -> str | None:
        """Return the auto_return mode of the vacuum cleaner."""
        return self._attr_auto_return

    @property
    def do_not_disturb(self) -> str | None:
        """Return the do_not_disturb mode of the vacuum cleaner."""
        return self._attr_do_not_disturb

    @property
    def boost_iq(self) -> str | None:
        """Return the boost_iq mode of the vacuum cleaner."""
        return self._attr_boost_iq

    @property
    def tuya_state(self) -> str | int | None:
        """Return the state of the vacuum cleaner.

        This property is for backward compatibility with tests.
        """
        return self._attr_tuya_state

    @tuya_state.setter
    def tuya_state(self, value: str | int | None) -> None:
        """Set the state of the vacuum cleaner.

        This setter is for backward compatibility with tests.
        """
        self._attr_tuya_state = value

    @property
    def error_code(self) -> int | str | None:
        """Return the error code of the vacuum cleaner.

        This property is for backward compatibility with tests.
        """
        return self._attr_error_code

    @error_code.setter
    def error_code(self, value: int | str | None) -> None:
        """Set the error code of the vacuum cleaner.

        This setter is for backward compatibility with tests.
        """
        self._attr_error_code = value

    @property
    def model_code(self) -> str | None:
        """Return the model code of the vacuum cleaner."""
        return self._attr_model_code

    @property
    def access_token(self) -> str | None:
        """Return the fan speed of the vacuum cleaner."""
        return self._attr_access_token

    @property
    def ip_address(self) -> str | None:
        """Return the ip address of the vacuum cleaner."""
        return self._attr_ip_address

    def _is_value_true(self, value: Any) -> bool:
        """Check if a value is considered 'true', either as a boolean or string.

        Args:
            value: The value to check.

        Returns:
            bool: True if the value is considered 'true', False otherwise.
        """
        if value is True:
            return True
        if isinstance(value, str):
            return value == "True" or value.lower() == "true"
        return False

    def _get_mode_command_data(self, mode: str) -> dict[str, str] | None:
        """Get mode command data for the vacuum.

        Converts a human-readable cleaning mode to the appropriate DPS command
        data structure for sending to the vacuum device.

        Args:
            mode: The cleaning mode to set (e.g., "auto", "spot", "edge", "small_room")

        Returns:
            dict[str, str] | None: Dictionary with DPS code as key and model-specific
                                  command value as value, or None if vacuum not initialized
        """
        if self.vacuum is None:
            return None

        return {
            self._get_dps_code("MODE"): self.vacuum.getRoboVacCommandValue(
                RobovacCommand.MODE, mode
            )
        }

    @property
    def activity(self) -> VacuumActivity | None:
        """Return the activity of the vacuum cleaner.

        This property is used by Home Assistant to determine the state of the vacuum.
        As of Home Assistant Core 2025.1, this property should be used instead of directly
        setting the state property.
        """
        if self._attr_tuya_state is None or self._attr_tuya_state == 0:
            # 0 is a default set when we don't have a state
            return None
        elif (
            type(self.error_code) is not None
            and self.error_code
            and self.error_code
            not in [
                0,
                "no_error",
            ]
        ):
            _LOGGER.debug(
                "State changed to error. Error message: {}".format(
                    getErrorMessage(self.error_code)
                )
            )
            return VacuumActivity.ERROR
        if self.activity_mapping is not None:
            # Use the activity mapping from the model details
            activity = self.activity_mapping.get(str(self._attr_tuya_state))

            if activity is not None:
                _LOGGER.debug(
                    "Used activity mapping, changing status %s to activity %s",
                    self._attr_tuya_state,
                    activity,
                )
                return activity
            else:
                _LOGGER.debug(
                    "Activity mapping lookup failed for status %s - no mapping found",
                    self._attr_tuya_state,
                )
                # Fall through to heuristics and mode-based mapping

        if (
            self._attr_tuya_state == "Charging" or self._attr_tuya_state == "completed"
        ):
            return VacuumActivity.DOCKED
        elif self._attr_tuya_state == "Recharge":
            return VacuumActivity.RETURNING
        elif self._attr_tuya_state == "Sleeping" or self._attr_tuya_state == "standby":
            return VacuumActivity.IDLE
        elif self._attr_tuya_state == "Paused":
            return VacuumActivity.PAUSED
        else:
            # Heuristic: if we've been in return mode for a while, assume docked
            try:
                if (
                    self._last_return_ts is not None
                    and self._attr_mode == "return"
                    and (time.time() - float(self._last_return_ts) > 90)
                ):
                    return VacuumActivity.DOCKED
            except Exception:
                pass
            # Mode-based fallback: derive activity when status is not mapped
            if self._attr_mode:
                try:
                    mode = str(self._attr_mode).lower()
                    if "pause" in mode:
                        return VacuumActivity.PAUSED
                    if mode in (
                        "return",
                        "recharge",
                        "heading_home",
                        "go_home",
                        "returning",
                    ):
                        return VacuumActivity.RETURNING
                    if mode in (
                        "auto",
                        "spot",
                        "small_room",
                        "single_room",
                        "edge",
                        "nosweep",
                        "manual",
                        "room",
                    ):
                        return VacuumActivity.CLEANING
                except Exception:
                    pass
            _LOGGER.debug(
                "State changed to cleaning. Raw Tuya state: %s", self._attr_tuya_state
            )
            # If the state looks like an unmapped base64 payload, default to
            # an idle activity instead of incorrectly reporting cleaning.
            if isinstance(self._attr_tuya_state, str):
                try:
                    base64.b64decode(self._attr_tuya_state, validate=True)
                    _LOGGER.debug(
                        "Unmapped base64 state %s - assuming idle",
                        self._attr_tuya_state,
                    )
                    return VacuumActivity.IDLE
                except binascii.Error:
                    pass
            return VacuumActivity.CLEANING

    @property
    def battery_charging(self) -> bool | None:
        """Return whether the vacuum is currently charging."""
        if self._attr_tuya_state is None:
            return None
        return str(self._attr_tuya_state).lower() in ("charging", "recharge")

    @property
    def extra_state_attributes(self) -> dict[str, Any]:
        """Return the device-specific state attributes of this vacuum."""
        data: dict[str, Any] = {}

        if self._attr_error_code is not None and self._attr_error_code not in [
            0,
            "no_error",
        ]:
            data[ATTR_ERROR] = getErrorMessage(self._attr_error_code)
        if (
            self.robovac_supported is not None
            and self.robovac_supported & RoboVacEntityFeature.CLEANING_AREA
            and self.cleaning_area
        ):
            data[ATTR_CLEANING_AREA] = self.cleaning_area
        if (
            self.robovac_supported is not None
            and self.robovac_supported & RoboVacEntityFeature.CLEANING_TIME
            and self.cleaning_time
        ):
            data[ATTR_CLEANING_TIME] = self.cleaning_time
        if (
            self.robovac_supported is not None
            and self.robovac_supported & RoboVacEntityFeature.AUTO_RETURN
            and self.auto_return
        ):
            data[ATTR_AUTO_RETURN] = self.auto_return
        if (
            self.robovac_supported is not None
            and self.robovac_supported & RoboVacEntityFeature.DO_NOT_DISTURB
            and self.do_not_disturb
        ):
            data[ATTR_DO_NOT_DISTURB] = self.do_not_disturb
        if (
            self.robovac_supported is not None
            and self.robovac_supported & RoboVacEntityFeature.BOOST_IQ
            and self.boost_iq
        ):
            data[ATTR_BOOST_IQ] = self.boost_iq
        if (
            self.robovac_supported is not None
            and self.robovac_supported & RoboVacEntityFeature.CONSUMABLES
            and self.consumables
        ):
            data[ATTR_CONSUMABLES] = self.consumables
        if self.mode:
            data[ATTR_MODE] = self.mode
        if self._attr_room_names:
            data["room_names"] = self._attr_room_names
            robot_rooms: dict[str, dict[str, Any]] = {}
            for key, entry in self._room_name_registry.items():
                room_info: dict[str, Any] = {
                    "id": entry.get("id"),
                    "label": entry.get("label"),
                }
                if entry.get("device_label") is not None:
                    room_info["device_label"] = entry.get("device_label")
                if entry.get("source") is not None:
                    room_info["source"] = entry.get("source")
                room_info["key"] = entry.get("key", key)
                robot_rooms[key] = room_info
            data.setdefault("robot_vacuum", {})["rooms"] = robot_rooms
        elif self._room_name_registry:
            data.setdefault("robot_vacuum", {})["rooms"] = {}
        return data

    @property
    def capability_attributes(self) -> dict[str, Any]:
        """Expose Matter-compatible robot vacuum capability data."""

        rooms: list[dict[str, Any]] = []
        for entry in sorted(
            self._room_name_registry.values(),
            key=lambda item: str(item.get("label") or item.get("key") or "").casefold(),
        ):
            room_info: dict[str, Any] = {
                "id": entry.get("id"),
                "label": entry.get("label"),
            }
            device_label = entry.get("device_label")
            if device_label and device_label != entry.get("label"):
                room_info["device_label"] = device_label
            rooms.append(room_info)

        return {"robot_vacuum": {"rooms": rooms}}

    def __init__(self, item: dict[str, Any]) -> None:
        """Initialize the RoboVac vacuum entity.

        Establishes connection to the physical vacuum device via Tuya local API
        and configures the Home Assistant entity with model-specific features.

        Args:
            item: Configuration dictionary containing vacuum connection details:
                  - id: Unique identifier for the vacuum
                  - name: Display name for the vacuum
                  - model: Model code (e.g., "T2080", "L60")
                  - ip_address: Local IP address of the vacuum
                  - access_token: Tuya access token for authentication
                  - device_id: Tuya device identifier
        """
        super().__init__()

        # Initialize basic attributes
        self._attr_battery_level = 0
        self._attr_name = item[CONF_NAME]
        self._attr_unique_id = item[CONF_ID]
        self._attr_model_code = item[CONF_MODEL]
        self._attr_ip_address = item[CONF_IP_ADDRESS]
        self._attr_access_token = item[CONF_ACCESS_TOKEN]
        self.vacuum: RoboVac | None = None
        self.update_failures = 0
        self.tuyastatus: dict[str, Any] | None = None
        # Track last-known mode and timing for return-to-dock heuristic
        self._last_mode_value: str | None = None
        self._last_return_ts: float | None = None

        # Room metadata tracking
        self._room_name_registry: dict[str, dict[str, Any]] = {}
        self._room_name_listeners: set[Callable[[], None]] = set()
        self._attr_room_names: dict[str, dict[str, Any]] | None = None
        self._room_name_overrides = self._normalize_room_name_overrides(
            item.get(CONF_ROOM_NAMES)
        )

        # Initialize the RoboVac connection
        try:
            # Extract model code prefix for device identification
            model_code_prefix = ""
            if self.model_code is not None:
                model_code_prefix = self.model_code[0:5]

            # Create the RoboVac instance
            self.vacuum = RoboVac(
                device_id=self.unique_id,
                host=self.ip_address,
                local_key=self.access_token,
                timeout=TIMEOUT,
                ping_interval=PING_RATE,
                model_code=model_code_prefix,
                update_entity_state=self.pushed_update_handler,
            )
            _LOGGER.debug(
                "Initialized RoboVac connection for %s (model: %s)",
                self._attr_name,
                self._attr_model_code,
            )
        except ModelNotSupportedException:
            _LOGGER.error("Model %s is not supported", self._attr_model_code)
            self._attr_error_code = "UNSUPPORTED_MODEL"

        # Set supported features if vacuum was initialized successfully
        if self.vacuum is not None:
            # Get the supported features from the vacuum
            features = int(self.vacuum.getHomeAssistantFeatures())
            if hasattr(
                self.vacuum, "model_details"
            ) and RobovacCommand.LOCATE in getattr(
                self.vacuum.model_details, "commands", {}
            ):
                features |= int(VacuumEntityFeature.LOCATE)
            self._attr_supported_features = VacuumEntityFeature(features)
            self._attr_robovac_supported = self.vacuum.getRoboVacFeatures()
            self._attr_activity_mapping = self.vacuum.getRoboVacActivityMapping()
            self._attr_fan_speed_list = self.vacuum.getFanSpeeds()

            _LOGGER.debug(
                "Vacuum %s supports features: %s",
                self._attr_name,
                self._attr_supported_features,
            )
        else:
            # Set default values if vacuum initialization failed
            self._attr_supported_features = VacuumEntityFeature(0)
            self._attr_robovac_supported = 0
            self._attr_fan_speed_list = []
            _LOGGER.warning(
                "Vacuum %s initialization failed, features not available",
                self._attr_name,
            )

        # Initialize additional attributes
        self._attr_mode = None
        self._attr_consumables = None

        # Set up device info for Home Assistant device registry
        self._attr_device_info = DeviceInfo(
            identifiers={(DOMAIN, item[CONF_ID])},
            name=item[CONF_NAME],
            manufacturer="Eufy",
            model=item[CONF_DESCRIPTION],
            connections={
                (CONNECTION_NETWORK_MAC, item[CONF_MAC]),
            },
        )

    async def async_added_to_hass(self) -> None:
        """Run when entity is added to Home Assistant.

        Trigger an immediate state fetch to avoid prolonged initial Unknown state.
        """
        await super().async_added_to_hass()
        await self._async_restore_room_registry()
        try:
            # First attempt at fetching state
            await self.async_update()
            # If we still have no status or fan/battery, try a couple of quick retries
            if (
                (self._attr_tuya_state is None or self._attr_tuya_state == 0)
                or (
                    not isinstance(getattr(self, "_attr_fan_speed", None), str)
                    or not self._attr_fan_speed
                )
                or (self._attr_battery_level is None or self._attr_battery_level == 0)
            ):
                for _ in range(2):
                    await asyncio.sleep(0.5)
                    await self.async_update()

        # As a last resort for models that don't answer GET until a SET is sent,
        # probe fan speed on X-series (T2320) to trigger a state push without
        # changing the cleaning state. This is limited to T2320 to avoid altering
        # behavior on other models.
            if (
                (
                    (self._attr_tuya_state is None or self._attr_tuya_state == 0)
                    or (
                        self._attr_battery_level is None
                        or self._attr_battery_level == 0
                    )
                    or (
                        not isinstance(getattr(self, "_attr_fan_speed", None), str)
                        or not self._attr_fan_speed
                    )
                )
                and self.model_code
                and self.model_code.startswith("T2320")
                and self.vacuum is not None
            ):
                try:
                    await self.vacuum.async_set(
                        {
                            self._get_dps_code(
                                "FAN_SPEED"
                            ): self.vacuum.getRoboVacCommandValue(
                                RobovacCommand.FAN_SPEED, "max"
                            )
                        }
                    )
                    await asyncio.sleep(0.5)
                    await self.async_update()
                except Exception as ex:
                    _LOGGER.debug("Startup probe failed: %s", ex)

            # If state is still unknown after sync attempts, failover to Docked
            if self._attr_tuya_state is None or self._attr_tuya_state == 0:
                self._attr_tuya_state = "Charging"  # maps to DOCKED via activity()
            # Publish what we have after startup syncing
            self.async_write_ha_state()
        except Exception as e:
            _LOGGER.debug("Initial update failed: %s", e)

    async def async_update(self) -> None:
        """Synchronize state from the vacuum.

        This method is called periodically by Home Assistant to update the entity state.
        It retrieves the current state from the vacuum via the Tuya API and updates
        the entity attributes accordingly.

        If the vacuum is not supported or the IP address is not set, the method returns
        early. If the update fails, it increments a failure counter and sets an error
        code after a certain number of retries.
        """
        # Skip update if the model is not supported
        if self._attr_error_code == "UNSUPPORTED_MODEL":
            _LOGGER.debug(
                "Skipping update for unsupported model: %s", self._attr_model_code
            )
            return

        # Skip update if the IP address is not set
        if not self.ip_address:
            _LOGGER.warning(
                "Cannot update vacuum %s: IP address not set", self._attr_name
            )
            self._attr_error_code = "IP_ADDRESS"
            return

        # Skip update if vacuum object is not initialized
        if self.vacuum is None:
            _LOGGER.warning("Cannot update %s: vacuum not initialized", self._attr_name)
            self._attr_error_code = "INITIALIZATION_FAILED"
            return

        # Try to update the vacuum state
        try:
            await self.vacuum.async_get()
            self.update_failures = 0
            self.update_entity_values()
            _LOGGER.debug("Successfully updated vacuum %s", self._attr_name)
        except TuyaException as e:
            self.update_failures += 1
            _LOGGER.warning(
                "Failed to update vacuum %s. Failure count: %d/%d. Error: %s",
                self._attr_name,
                self.update_failures,
                UPDATE_RETRIES,
                str(e),
            )

            # Set error code after maximum retries
            if self.update_failures >= UPDATE_RETRIES:
                self._attr_error_code = "CONNECTION_FAILED"
                _LOGGER.error(
                    "Maximum update retries reached for vacuum %s. Marking as unavailable",
                    self._attr_name,
                )

    async def pushed_update_handler(self) -> None:
        """Handle updates pushed from the vacuum.

        This method is called when the vacuum sends an update via the Tuya API.
        It updates the entity values and writes the state to Home Assistant.
        """
        self.update_entity_values()
        self.async_write_ha_state()

    def update_entity_values(self) -> None:
        """Update entity values from the vacuum's data points.

        This method updates all the entity attributes based on the current
        state of the vacuum's data points (DPS). It handles different vacuum models
        and ensures that all values are properly typed and formatted.

        The method is called both during periodic updates and when pushed updates
        are received from the vacuum.
        """
        # Skip if vacuum is not initialized
        if self.vacuum is None:
            _LOGGER.warning("Cannot update entity values: vacuum not initialized")
            return

        # Get the current data points from the vacuum
        self.tuyastatus = self.vacuum._dps

        if self.tuyastatus is None or not self.tuyastatus:
            _LOGGER.warning("Cannot update entity values: no data points available")
            return

        _LOGGER.debug("Updating entity values from data points: %s", self.tuyastatus)

        # Update common attributes for all models
        self._update_battery_level()
        self._update_state_and_error()
        self._update_mode_and_fan_speed()

        # Update model-specific attributes
        self._update_cleaning_stats()
        self._update_room_metadata()

    def _get_dps_code(self, code_name: str) -> str:
        """Get the DPS code for a specific function.

        First checks for model-specific DPS codes, then falls back to defaults.

        Args:
            code_name: The name of the code to retrieve, e.g., "BATTERY_LEVEL"

        Returns:
            The DPS code as a string
        """
        if self.vacuum is None:
            enum_value = getattr(TuyaCodes, code_name, None)
            return enum_value.value if enum_value else ""

        model_dps_codes = self.vacuum.getDpsCodes()
        if code_name in model_dps_codes:
            return model_dps_codes[code_name]

        enum_value = getattr(TuyaCodes, code_name, None)
        return enum_value.value if enum_value else ""

    def _get_consumables_codes(self) -> list[str]:
        """Get the consumables DPS codes.

        First checks for model-specific codes, then falls back to defaults.

        Returns:
            A list of DPS codes for consumables
        """
        if self.vacuum is None:
            return TUYA_CONSUMABLES_CODES

        # Get model-specific DPS codes
        model_dps_codes = self.vacuum.getDpsCodes()

        # Return model-specific code if available, otherwise use default
        if "CONSUMABLES" in model_dps_codes:
            # Model-specific consumables can be a list or comma-separated string
            consumables = model_dps_codes["CONSUMABLES"]
            if isinstance(consumables, str):
                return [code.strip() for code in consumables.split(",")]
            return consumables

        # Fall back to default codes
        return TUYA_CONSUMABLES_CODES

    def _update_battery_level(self) -> None:
        """Update the battery level attribute."""
        if self.tuyastatus is None:
            return

        battery_level = self.tuyastatus.get(self._get_dps_code("BATTERY_LEVEL"))

        # Ensure battery level is an integer between 0 and 100
        if battery_level is not None:
            try:
                self._attr_battery_level = int(battery_level)
                # Ensure the value is within valid range
                self._attr_battery_level = max(0, min(100, self._attr_battery_level))
            except (ValueError, TypeError):
                _LOGGER.warning("Invalid battery level value: %s", battery_level)
                self._attr_battery_level = 0
        else:
            self._attr_battery_level = 0

    def _update_state_and_error(self) -> None:
        """Update the state and error code attributes."""
        if self.tuyastatus is None:
            return

        # Get state and error code from data points using model-specific DPS codes
        tuya_state = self.tuyastatus.get(self._get_dps_code("STATUS"))
        error_code = self.tuyastatus.get(self._get_dps_code("ERROR_CODE"))

        # Update state attribute
        if tuya_state is not None and self.vacuum is not None:
            self._attr_tuya_state = self.vacuum.getRoboVacHumanReadableValue(
                RobovacCommand.STATUS, tuya_state
            )
            _LOGGER.debug(
                "in _update_state_and_error, tuya_state: %s, self._attr_tuya_state: %s.",
                tuya_state,
                self._attr_tuya_state,
            )
        else:
            # Do not regress to Unknown (0). If we have no new STATUS, keep
            # the last known state; if none exists yet (boot), failover to
            # a safe default of Docked/Charging so HA doesn't show Unknown.
            if self._attr_tuya_state in (None, 0):
                self._attr_tuya_state = "Charging"

        # Update error code attribute
        if error_code is not None and self.vacuum is not None:
            self._attr_error_code = self.vacuum.getRoboVacHumanReadableValue(
                RobovacCommand.ERROR, error_code
            )
            _LOGGER.debug(
                "in _update_state_and_error, error_code: %s, self._attr_error_code: %s.",
                error_code,
                self._attr_error_code,
            )
        else:
            self._attr_error_code = 0

    def _update_mode_and_fan_speed(self) -> None:
        """Update the mode and fan speed attributes."""
        if self.tuyastatus is None:
            return

        # Get mode and fan speed from data points using model-specific DPS codes
        mode = self.tuyastatus.get(self._get_dps_code("MODE"))
        fan_speed = self.tuyastatus.get(self._get_dps_code("FAN_SPEED"))

        # Update mode attribute
        if mode is not None and self.vacuum is not None:
            previous_mode = self._attr_mode
            self._attr_mode = self.vacuum.getRoboVacHumanReadableValue(
                RobovacCommand.MODE, mode
            )
            self._last_mode_value = self._attr_mode
            # Record when we entered return mode so we can flip to docked
            # if the device doesn't provide an explicit charging status token.
            try:
                if self._attr_mode == "return" and previous_mode != "return":
                    self._last_return_ts = time.time()
            except Exception:
                pass
            _LOGGER.debug(
                "in _update_mode_and_fan_speed, mode: %s, self._attr_mode: %s.",
                mode,
                self._attr_mode,
            )
        else:
            self._attr_mode = ""

        # Update fan speed attribute; avoid clearing to Unknown if not present
        if fan_speed is not None:
            self._attr_fan_speed = fan_speed

        # Format fan speed for display
        if isinstance(self.fan_speed, str):
            if self.fan_speed == "No_suction":
                self._attr_fan_speed = "No Suction"
            elif self.fan_speed == "Boost_IQ":
                self._attr_fan_speed = "Boost IQ"
            elif self.fan_speed == "Quiet":
                self._attr_fan_speed = "Pure"

    def _update_cleaning_stats(self) -> None:
        """Update cleaning statistics (area and time)."""
        if self.tuyastatus is None:
            return

        # Update cleaning area using model-specific DPS code
        cleaning_area = self.tuyastatus.get(self._get_dps_code("CLEANING_AREA"))
        if cleaning_area is not None:
            self._attr_cleaning_area = str(cleaning_area)

        # Update cleaning time using model-specific DPS code
        cleaning_time = self.tuyastatus.get(self._get_dps_code("CLEANING_TIME"))
        if cleaning_time is not None:
            self._attr_cleaning_time = str(cleaning_time)

            # Update other attributes using model-specific DPS codes
            auto_return = self.tuyastatus.get(self._get_dps_code("AUTO_RETURN"))
            self._attr_auto_return = (
                str(auto_return) if auto_return is not None else None
            )

            do_not_disturb = self.tuyastatus.get(self._get_dps_code("DO_NOT_DISTURB"))
            self._attr_do_not_disturb = (
                str(do_not_disturb) if do_not_disturb is not None else None
            )

            boost_iq = self.tuyastatus.get(self._get_dps_code("BOOST_IQ"))
            self._attr_boost_iq = str(boost_iq) if boost_iq is not None else None

        # Handle consumables
        if (
            isinstance(self.robovac_supported, int)
            and self.robovac_supported & RoboVacEntityFeature.CONSUMABLES
            and self.tuyastatus is not None
        ):
            # Use model-specific consumables codes
            for CONSUMABLE_CODE in self._get_consumables_codes():
                if (
                    CONSUMABLE_CODE in self.tuyastatus
                    and self.tuyastatus.get(CONSUMABLE_CODE) is not None
                ):
                    consumable_data = self.tuyastatus.get(CONSUMABLE_CODE)
                    if isinstance(consumable_data, str):
                        try:
                            consumables = ast.literal_eval(
                                base64.b64decode(consumable_data).decode("ascii")
                            )
                            if (
                                "consumable" in consumables
                                and "duration" in consumables["consumable"]
                            ):
                                self._attr_consumables = consumables["consumable"][
                                    "duration"
                                ]
                        except Exception as e:
                            _LOGGER.warning(
                                "Failed to decode consumable data: %s", str(e)
                            )

    def _update_room_metadata(self) -> None:
        """Decode and cache room metadata exposed by the vacuum."""
        if self.tuyastatus is None:
            return

        room_code = self._get_dps_code("ROOM_CLEAN")
        if not room_code:
            return

        raw_payload = self.tuyastatus.get(room_code)
        if not raw_payload:
            return

        discovered = self._decode_room_payload(raw_payload)
        if not discovered:
            return

        changed = False
        for key, entry in discovered.items():
            if self._replace_room_registry_entry(key, entry):
                changed = True

        if self._apply_room_overrides():
            changed = True

        if changed:
            self._refresh_room_names_attr()

    def _decode_room_payload(self, payload: Any) -> dict[str, dict[str, Any]]:
        """Decode a ROOM_CLEAN payload into normalized room entries."""

        payload_dict: dict[str, Any] | None = None
        payload_bytes: bytes | None = None

        if isinstance(payload, dict):
            payload_dict = payload
        elif isinstance(payload, (bytes, bytearray, memoryview)):
            payload_bytes = bytes(payload)
        elif isinstance(payload, str):
            text = payload.strip()
            if not text:
                return {}
            known = self._match_known_room_payload(text, None)
            if known:
                return known
            try:
                payload_dict = json.loads(text)
            except ValueError:
                try:
                    payload_bytes = base64.b64decode(text, validate=True)
                except (binascii.Error, ValueError):
                    try:
                        payload_bytes = base64.b64decode(text)
                    except (binascii.Error, ValueError):
                        payload_bytes = text.encode("utf-8")
        else:
            return {}

        if payload_dict is None and payload_bytes is not None:
            known = self._match_known_room_payload(None, payload_bytes)
            if known:
                return known
            try:
                decoded_text = payload_bytes.decode("utf-8")
            except UnicodeDecodeError:
                decoded_text = None
            if decoded_text:
                try:
                    payload_dict = json.loads(decoded_text)
                except ValueError:
                    payload_dict = None

        if payload_dict is not None:
            rooms = self._extract_rooms_from_json(payload_dict)
            if rooms:
                return rooms

        if payload_bytes is None:
            return {}

        known = self._match_known_room_payload(None, payload_bytes)
        if known:
            return known

        return self._extract_rooms_from_binary(payload_bytes)

    def _match_known_room_payload(
        self, payload_str: str | None, payload_bytes: bytes | None
    ) -> dict[str, dict[str, Any]]:
        """Return known room metadata for recognized ROOM_CLEAN payloads."""

<<<<<<< HEAD
        for candidate in (payload_str, payload_bytes):
            if candidate is None:
                continue

            entries = lookup_known_room_clean_payload(candidate)
            if not entries:
                continue

            return self._entries_to_room_registry(entries)

        return {}

    def _entries_to_room_registry(
        self, entries: Iterable[tuple[int | str, str | None]]
    ) -> dict[str, dict[str, Any]]:
        """Convert a list of known room entries into registry payloads."""

        result: dict[str, dict[str, Any]] = {}
        for identifier, label in entries:
            key = str(identifier)
            if isinstance(label, str):
                label = label.strip() or None
            result[key] = {
                "id": identifier,
                "device_label": label,
                "label": label,
                "source": "device",
            }

        return result

=======
        candidates: list[str] = []
        if payload_str:
            candidates.append(payload_str.strip())
        if payload_bytes is not None:
            candidates.append(base64.b64encode(payload_bytes).decode("ascii"))

        for candidate in candidates:
            if not candidate:
                continue
            entries = KNOWN_ROOM_CLEAN_PAYLOADS.get(candidate)
            if not entries:
                continue

            result: dict[str, dict[str, Any]] = {}
            for identifier, label in entries:
                key = str(identifier)
                result[key] = {
                    "id": identifier,
                    "device_label": label,
                    "label": label,
                    "source": "device",
                }
            return result

        return {}

>>>>>>> b6935670
    def _extract_rooms_from_json(self, payload: dict[str, Any]) -> dict[str, dict[str, Any]]:
        """Extract room entries from a JSON payload."""

        if not isinstance(payload, dict):
            return {}

        data = payload.get("data", payload)
        if not isinstance(data, dict):
            return {}

        rooms = data.get("rooms")
        if not isinstance(rooms, list):
            return {}

        entries: list[tuple[int | str, str | None]] = []
        for room in rooms:
            if not isinstance(room, dict):
                continue

            identifier = (
                room.get("roomId")
                or room.get("room_id")
                or room.get("id")
                or room.get("roomID")
            )
            if identifier is None:
                continue

            label = (
                room.get("roomName")
                or room.get("name")
                or room.get("label")
                or room.get("room_name")
            )

            if isinstance(label, str):
                label = label.strip() or None

            entries.append((identifier, label))

        return self._entries_to_room_registry(entries)

    def _extract_rooms_from_binary(self, payload: bytes) -> dict[str, dict[str, Any]]:
        """Decode a binary payload emitted by some RoboVac models."""

        entries = decode_binary_room_list(payload)
        return self._entries_to_room_registry(entries)

    def _replace_room_registry_entry(
        self, key: str, entry: dict[str, Any]
    ) -> bool:
        """Insert or update a room entry in the registry."""

        key_str = str(key)
        existing = self._room_name_registry.get(key_str, {})

        identifier = entry.get("id")
        if identifier is None:
            identifier = existing.get("id")
        if identifier is None:
            identifier = self._parse_room_identifier(key_str)

        device_label = entry.get("device_label")
        if device_label is None:
            device_label = existing.get("device_label")

        label = entry.get("label")
        if label is None:
            label = device_label or existing.get("label") or key_str

        source = entry.get("source", existing.get("source", "device"))

        if (
            existing.get("source") == "override"
            and key_str in self._room_name_overrides
        ):
            source = "override"
            label = existing.get("label", label)

        new_entry = {
            "id": identifier,
            "key": key_str,
            "device_label": device_label,
            "label": label,
            "source": source,
        }

        if existing == new_entry:
            return False

        self._room_name_registry[key_str] = new_entry
        return True

    def _apply_room_overrides(self) -> bool:
        """Apply configured room name overrides to the registry."""

        changed = False

        for key, label in self._room_name_overrides.items():
            existing = self._room_name_registry.get(key)
            identifier = existing.get("id") if existing else self._parse_room_identifier(key)
            device_label = existing.get("device_label") if existing else None

            new_entry = {
                "id": identifier,
                "key": key,
                "device_label": device_label,
                "label": label,
                "source": "override",
            }

            if existing != new_entry:
                self._room_name_registry[key] = new_entry
                changed = True

        for key, entry in list(self._room_name_registry.items()):
            if entry.get("source") == "override" and key not in self._room_name_overrides:
                fallback_label = entry.get("device_label") or entry.get("label") or key
                new_entry = {
                    "id": entry.get("id"),
                    "key": key,
                    "device_label": entry.get("device_label"),
                    "label": fallback_label,
                    "source": "device",
                }
                if entry != new_entry:
                    self._room_name_registry[key] = new_entry
                    changed = True

        return changed

    def _normalize_room_name_overrides(self, value: Any) -> dict[str, str]:
        """Normalize room override configuration to a predictable mapping."""

        if not isinstance(value, dict):
            return {}

        overrides: dict[str, str] = {}
        for key, label in value.items():
            if not isinstance(label, str):
                continue
            trimmed = label.strip()
            if not trimmed:
                continue
            overrides[str(key)] = trimmed

        return overrides

    def _parse_room_identifier(self, key: str) -> int | str:
        """Coerce a room identifier string into the appropriate type."""

        try:
            return int(key)
        except (TypeError, ValueError):
            return key

    def _refresh_room_names_attr(self) -> None:
        """Rebuild the exported room name attributes and notify listeners."""

        if not self._room_name_registry:
            self._attr_room_names = None
        else:
            self._attr_room_names = {
                key: {
                    "id": entry.get("id"),
                    "key": entry.get("key", key),
                    "label": entry.get("label"),
                    "device_label": entry.get("device_label"),
                    "source": entry.get("source"),
                }
                for key, entry in sorted(self._room_name_registry.items())
            }

        self._notify_room_name_listeners()

    def _notify_room_name_listeners(self) -> None:
        """Notify registered listeners that the room registry has changed."""

        for listener in list(self._room_name_listeners):
            try:
                listener()
            except Exception:  # pragma: no cover - defensive
                _LOGGER.exception("Room name listener raised an exception")

    async def _async_restore_room_registry(self) -> None:
        """Restore cached room metadata from Home Assistant state."""

        if self._room_name_registry:
            return

        try:
            last_state = await self.async_get_last_state()
        except Exception as err:  # pragma: no cover - defensive logging
            _LOGGER.debug("Failed to restore room names: %s", err)
            last_state = None

        restored = False

        if last_state is not None:
            attributes = getattr(last_state, "attributes", {})
            room_names = attributes.get("room_names")
            if isinstance(room_names, dict):
                for key, entry in room_names.items():
                    if not isinstance(entry, dict):
                        continue

                    restored_entry = {
                        "id": entry.get("id"),
                        "device_label": entry.get("device_label"),
                        "label": entry.get("label"),
                        "source": entry.get("source", "restore"),
                    }

                    if self._replace_room_registry_entry(str(key), restored_entry):
                        restored = True

        if self._apply_room_overrides():
            restored = True

        if restored or self._room_name_registry:
            self._refresh_room_names_attr()

    def add_room_name_listener(self, listener: Callable[[], None]) -> Callable[[], None]:
        """Register a callback invoked whenever room metadata changes."""

        self._room_name_listeners.add(listener)

        def _remove() -> None:
            self.remove_room_name_listener(listener)

        return _remove

    def remove_room_name_listener(self, listener: Callable[[], None]) -> None:
        """Remove a previously registered room metadata listener."""

        self._room_name_listeners.discard(listener)

    async def async_locate(self, **kwargs: Any) -> None:
        """Locate the vacuum cleaner.

        Args:
            **kwargs: Additional arguments passed from Home Assistant.
        """
        _LOGGER.debug("Locate Pressed")
        if self.vacuum is None:
            _LOGGER.error("Cannot locate vacuum: vacuum not initialized")
            return

        locate_code = self._get_dps_code("LOCATE")
        if self.tuyastatus is not None and self.tuyastatus.get(locate_code):
            await self.vacuum.async_set({locate_code: False})
        else:
            await self.vacuum.async_set({locate_code: True})

    async def async_identify(self, **kwargs: Any) -> None:
        """Identify the device via Matter/Apple Home Identify command."""
        await self.async_locate()

    async def async_return_to_base(self, **kwargs: Any) -> None:
        """Set the vacuum cleaner to return to the dock.

        Args:
            **kwargs: Additional arguments passed from Home Assistant.
        """
        _LOGGER.debug("Return home Pressed")
        if self.vacuum is None:
            _LOGGER.error("Cannot return to base: vacuum not initialized")
            return

        await self.vacuum.async_set(
            {
                self._get_dps_code("RETURN_HOME"): self.vacuum.getRoboVacCommandValue(
                    RobovacCommand.RETURN_HOME, "return"
                )
            }
        )

    async def async_start(self, **kwargs: Any) -> None:
        """Start the vacuum cleaner in auto mode.

        Args:
            **kwargs: Additional arguments passed from Home Assistant.
        """
        self._attr_mode = "auto"
        if self.vacuum is None:
            _LOGGER.error("Cannot start vacuum: vacuum not initialized")
            return

        await self.vacuum.async_set(
            {
                self._get_dps_code("MODE"): self.vacuum.getRoboVacCommandValue(
                    RobovacCommand.MODE, "auto"
                )
            }
        )

    async def async_pause(self, **kwargs: Any) -> None:
        """Pause the vacuum cleaner.

        Args:
            **kwargs: Additional arguments passed from Home Assistant.
        """
        if self.vacuum is None:
            _LOGGER.error("Cannot pause vacuum: vacuum not initialized")
            return

        await self.vacuum.async_set(
            {
                self._get_dps_code("START_PAUSE"): self.vacuum.getRoboVacCommandValue(
                    RobovacCommand.START_PAUSE, "pause"
                )
            }
        )

    async def async_stop(self, **kwargs: Any) -> None:
        """Stop the vacuum cleaner.

        Args:
            **kwargs: Additional arguments passed from Home Assistant.
        """
        await self.async_return_to_base()

    async def async_clean_spot(self, **kwargs: Any) -> None:
        """Perform a spot clean.

        Args:
            **kwargs: Additional arguments passed from Home Assistant.
        """
        _LOGGER.debug("Spot Clean Pressed")
        if self.vacuum is None:
            _LOGGER.error("Cannot clean spot: vacuum not initialized")
            return

        await self.vacuum.async_set(
            {
                self._get_dps_code("MODE"): self.vacuum.getRoboVacCommandValue(
                    RobovacCommand.MODE, "spot"
                )
            }
        )

    async def async_set_fan_speed(self, fan_speed: str, **kwargs: Any) -> None:
        """Set fan speed.

        Args:
            fan_speed: The fan speed to set.
            **kwargs: Additional arguments passed from Home Assistant.
        """
        _LOGGER.debug("Fan Speed Selected: %s", fan_speed)
        if self.vacuum is None:
            _LOGGER.error("Cannot set fan speed: vacuum not initialized")
            return

        normalized_fan_speed = fan_speed.lower().replace(" ", "_")

        _LOGGER.debug("Normalized Fan Speed: %s", normalized_fan_speed)

        await self.vacuum.async_set(
            {
                self._get_dps_code("FAN_SPEED"): self.vacuum.getRoboVacCommandValue(
                    RobovacCommand.FAN_SPEED, normalized_fan_speed
                )
            }
        )

    async def async_send_command(
        self, command: str, params: dict[str, Any] | list | None = None, **kwargs: Any
    ) -> None:
        """Send a command to a vacuum cleaner.

        Args:
            command: The command to send.
            params: Optional parameters for the command.
            **kwargs: Additional arguments passed from Home Assistant.
        """
        _LOGGER.debug("Send Command %s Pressed", command)
        if self.vacuum is None:
            _LOGGER.error("Cannot send command: vacuum not initialized")
            return

        # Mode commands
        mode_commands = {
            "edgeClean": "edge",
            "smallRoomClean": "small_room",
            "autoClean": "auto",
        }

        if command in mode_commands:
            command_data = self._get_mode_command_data(mode_commands[command])
            if command_data:
                await self.vacuum.async_set(command_data)
        elif command == "autoReturn":
            # Toggle the auto return setting
            new_value = not self._is_value_true(self.auto_return)
            await self.vacuum.async_set({self._get_dps_code("AUTO_RETURN"): new_value})
        elif command == "doNotDisturb":
            # Toggle the do not disturb setting
            new_value = not self._is_value_true(self.do_not_disturb)
            await self.vacuum.async_set(
                {self._get_dps_code("DO_NOT_DISTURB"): new_value}
            )
        elif command == "boostIQ":
            # Toggle the boost IQ setting
            new_value = not self._is_value_true(self.boost_iq)
            await self.vacuum.async_set({self._get_dps_code("BOOST_IQ"): new_value})
        elif command == "roomClean" and params is not None and isinstance(params, dict):
            room_ids = params.get("roomIds", [1])
            count = params.get("count", 1)
            clean_request = {"roomIds": room_ids, "cleanTimes": count}
            method_call = {
                "method": "selectRoomsClean",
                "data": clean_request,
                "timestamp": round(time.time() * 1000),
            }
            json_str = json.dumps(method_call, separators=(",", ":"))
            base64_str = base64.b64encode(json_str.encode("utf8")).decode("utf8")
            _LOGGER.debug("roomClean call %s", json_str)
            await self.vacuum.async_set({TuyaCodes.ROOM_CLEAN: base64_str})

    async def async_will_remove_from_hass(self) -> None:
        """Handle removal from Home Assistant."""
        if self.vacuum is None:
            _LOGGER.debug("Cannot disable vacuum: vacuum not initialized")
            return

        await self.vacuum.async_disable()<|MERGE_RESOLUTION|>--- conflicted
+++ resolved
@@ -26,11 +26,7 @@
 import json
 import logging
 import time
-<<<<<<< HEAD
-from typing import Any, Callable, Iterable
-=======
 from typing import Any, Callable, List, Tuple
->>>>>>> b6935670
 
 from homeassistant.components.vacuum import (
     StateVacuumEntity,
@@ -1050,39 +1046,6 @@
     ) -> dict[str, dict[str, Any]]:
         """Return known room metadata for recognized ROOM_CLEAN payloads."""
 
-<<<<<<< HEAD
-        for candidate in (payload_str, payload_bytes):
-            if candidate is None:
-                continue
-
-            entries = lookup_known_room_clean_payload(candidate)
-            if not entries:
-                continue
-
-            return self._entries_to_room_registry(entries)
-
-        return {}
-
-    def _entries_to_room_registry(
-        self, entries: Iterable[tuple[int | str, str | None]]
-    ) -> dict[str, dict[str, Any]]:
-        """Convert a list of known room entries into registry payloads."""
-
-        result: dict[str, dict[str, Any]] = {}
-        for identifier, label in entries:
-            key = str(identifier)
-            if isinstance(label, str):
-                label = label.strip() or None
-            result[key] = {
-                "id": identifier,
-                "device_label": label,
-                "label": label,
-                "source": "device",
-            }
-
-        return result
-
-=======
         candidates: list[str] = []
         if payload_str:
             candidates.append(payload_str.strip())
@@ -1109,7 +1072,6 @@
 
         return {}
 
->>>>>>> b6935670
     def _extract_rooms_from_json(self, payload: dict[str, Any]) -> dict[str, dict[str, Any]]:
         """Extract room entries from a JSON payload."""
 
