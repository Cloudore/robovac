"""Select entities that expose RoboVac room cleaning targets."""

from __future__ import annotations

from collections.abc import Callable, Iterable
from dataclasses import dataclass
from typing import Any

from homeassistant.components.select import SelectEntity
from homeassistant.config_entries import ConfigEntry
from homeassistant.const import CONF_ID
from homeassistant.core import HomeAssistant
from homeassistant.helpers.entity_platform import AddEntitiesCallback

from .const import CONF_VACS, DOMAIN
from .vacuum import RoboVacEntity

CLEAN_WHOLE_HOUSE_OPTION = "Clean Whole House"


@dataclass(frozen=True)
class _RoomOption:
    """Representation of a selectable room."""

    label: str
    identifier: str


async def async_setup_entry(
    hass: HomeAssistant,
    entry: ConfigEntry,
    async_add_entities: AddEntitiesCallback,
) -> None:
    """Set up RoboVac room selectors for a config entry."""
    configured_vacuums = entry.data.get(CONF_VACS, {})
<<<<<<< HEAD
    registered_vacuums = hass.data.get(DOMAIN, {}).get(CONF_VACS, {})

    entities: list[RobovacRoomSelect] = []
    for vacuum_id in configured_vacuums:
        vacuum = registered_vacuums.get(vacuum_id)
=======

    entities: list[RobovacRoomSelect] = []
    for vacuum_entry in configured_vacuums.values():
        vacuum_id = (
            vacuum_entry.get(CONF_ID)
            if isinstance(vacuum_entry, dict)
            else None
        )
        vacuum = hass.data.get(DOMAIN, {}).get(CONF_VACS, {}).get(vacuum_id)
>>>>>>> 94979db3
        if isinstance(vacuum, RoboVacEntity):
            entities.append(RobovacRoomSelect(vacuum))

    if entities:
        async_add_entities(entities)


class RobovacRoomSelect(SelectEntity):
    """Select entity that triggers room cleaning on a RoboVac."""

    _attr_should_poll = False
    _attr_has_entity_name = True

    def __init__(self, vacuum: RoboVacEntity) -> None:
        """Initialise the select entity."""
        self._vacuum = vacuum
        self._attr_unique_id = f"{vacuum.unique_id}_room_select"
        self._attr_name = "Cleaning Target"
        self._current_option: str | None = None
        self._attr_device_info = vacuum.device_info
        self._remove_room_listener: Callable[[], None] | None = None

    async def async_added_to_hass(self) -> None:
        """Register callbacks once the entity is added to Home Assistant."""

        await super().async_added_to_hass()

        def _handle_room_update() -> None:
            if self.hass is not None and self.enabled:
                self.async_write_ha_state()

        remove_listener = getattr(self._vacuum, "add_room_name_listener", None)
        if callable(remove_listener):
            self._remove_room_listener = remove_listener(_handle_room_update)
            if self._remove_room_listener is not None:
                self.async_on_remove(self._remove_room_listener)

    @property
    def available(self) -> bool:
        """Return whether the select entity is available."""
        return self._vacuum.available

    @property
    def current_option(self) -> str | None:
        """Return the currently selected option."""
        return self._current_option

    @property
    def options(self) -> list[str]:
        """Return the list of options."""
        room_labels = [option.label for option in self._iter_room_options()]
        return [CLEAN_WHOLE_HOUSE_OPTION, *room_labels]

    def _iter_room_options(self) -> Iterable[_RoomOption]:
        """Yield room options derived from the vacuum entity."""
        room_names = getattr(self._vacuum, "_attr_room_names", None)
        options: list[_RoomOption] = []
        seen_identifiers: set[str] = set()

        if isinstance(room_names, dict):
            items = room_names.items()
        elif isinstance(room_names, list):
            items = enumerate(room_names)
        else:
            items = []

        for key, value in items:
            identifier: Any = key
            label: str | None = None

            if isinstance(value, dict):
                identifier = value.get("id", identifier)
                label = (
                    value.get("label")
                    or value.get("name")
                    or value.get("room_name")
                )
            elif isinstance(value, str):
                label = value
            elif value is not None:
                label = str(value)

            if identifier is None:
                continue

            identifier_str = str(identifier)
            if identifier_str in seen_identifiers:
                continue
            seen_identifiers.add(identifier_str)
            display_label = label if label else identifier_str
            options.append(
                _RoomOption(display_label, identifier_str)
            )

        options.sort(key=lambda option: option.label.casefold())
        return options

    async def async_select_option(self, option: str) -> None:
        """Handle option selection."""
        if option == CLEAN_WHOLE_HOUSE_OPTION:
            await self._vacuum.async_start()
            await self._vacuum.async_send_command("autoClean")
            self._current_option = option
            self.async_write_ha_state()
            return

        lookup = {room_option.label: room_option.identifier for room_option in self._iter_room_options()}
        if option not in lookup:
            raise ValueError(f"Invalid option: {option}")

        room_id = lookup[option]
        try:
            room_value: Any = int(room_id)
        except (TypeError, ValueError):
            room_value = room_id

        await self._vacuum.async_send_command(
            "roomClean",
            {"roomIds": [room_value], "count": 1},
        )
        self._current_option = option
        self.async_write_ha_state()

    @property
    def device_info(self):
        """Return device info for the select entity."""
        return self._attr_device_info<|MERGE_RESOLUTION|>--- conflicted
+++ resolved
@@ -33,23 +33,11 @@
 ) -> None:
     """Set up RoboVac room selectors for a config entry."""
     configured_vacuums = entry.data.get(CONF_VACS, {})
-<<<<<<< HEAD
     registered_vacuums = hass.data.get(DOMAIN, {}).get(CONF_VACS, {})
 
     entities: list[RobovacRoomSelect] = []
     for vacuum_id in configured_vacuums:
         vacuum = registered_vacuums.get(vacuum_id)
-=======
-
-    entities: list[RobovacRoomSelect] = []
-    for vacuum_entry in configured_vacuums.values():
-        vacuum_id = (
-            vacuum_entry.get(CONF_ID)
-            if isinstance(vacuum_entry, dict)
-            else None
-        )
-        vacuum = hass.data.get(DOMAIN, {}).get(CONF_VACS, {}).get(vacuum_id)
->>>>>>> 94979db3
         if isinstance(vacuum, RoboVacEntity):
             entities.append(RobovacRoomSelect(vacuum))
 
